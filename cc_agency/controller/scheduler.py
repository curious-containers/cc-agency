--- conflicted
+++ resolved
@@ -515,9 +515,6 @@
                 cluster_nodes = self._get_cluster_state()
                 scheduled_nodes.append((next_batch['_id'], node_name))
 
-<<<<<<< HEAD
-    def _schedule_batch(self, next_batch, nodes):
-=======
         # ClientProxies clean up
         for cluster_node in cluster_nodes:
             node_name = cluster_node.node_name
@@ -575,7 +572,6 @@
         return batch_count
 
     def _schedule_batch(self, next_batch, nodes, batch_count_cache):
->>>>>>> d58088cf
         """
         Tries to find a node that is capable of processing the given batch. If no capable node could be found, None is
         returned.
